--- conflicted
+++ resolved
@@ -1,26 +1,6 @@
 import Foundation
 import AppKit
-<<<<<<< HEAD
-class SelectedTextService {
-    // Private pasteboard type to avoid clipboard history pollution
-    private static let privatePasteboardType = NSPasteboard.PasteboardType("com.tmm22.VoiceLinkCommunity.transient")
-
-    static func fetchSelectedText() -> String? {
-
-        let pasteboard = NSPasteboard.general
-        let originalClipboardText = pasteboard.string(forType: .string)
-
-        // Save original clipboard content (all UTIs with their data)
-        let originalPasteboardItems = pasteboard.pasteboardItems?.map { item in
-            item.types.reduce(into: [NSPasteboard.PasteboardType: Data]()) { acc, type in
-                if let data = item.data(forType: type) {
-                    acc[type] = data
-                }
-            }
-        }
-=======
 import SelectedTextKit
->>>>>>> c4c6c79b
 
 class SelectedTextService {
     static func fetchSelectedText() async -> String? {
