import SwiftUI
import AppKit

class MenuBarManager: ObservableObject {
    @Published var isMenuBarOnly: Bool {
        didSet {
            UserDefaults.standard.set(isMenuBarOnly, forKey: "IsMenuBarOnly")
            updateAppActivationPolicy()
        }
    }
    
    
    init() {
        self.isMenuBarOnly = UserDefaults.standard.bool(forKey: "IsMenuBarOnly")
        updateAppActivationPolicy()
    }
    
    func toggleMenuBarOnly() {
        isMenuBarOnly.toggle()
    }
    
    func applyActivationPolicy() {
        updateAppActivationPolicy()
    }
    
    func focusMainWindow() {
        applyActivationPolicy()
        DispatchQueue.main.async {
            if WindowManager.shared.showMainWindow() == nil {
                print("MenuBarManager: Unable to locate main window to focus")
            }
        }
    }
    
    private func updateAppActivationPolicy() {
        let applyPolicy = { [weak self] in
            guard let self else { return }
            let application = NSApplication.shared
            if self.isMenuBarOnly {
                application.setActivationPolicy(.accessory)
                WindowManager.shared.hideMainWindow()
            } else {
                application.setActivationPolicy(.regular)
                WindowManager.shared.showMainWindow()
            }
        }
        
        if Thread.isMainThread {
            applyPolicy()
        } else {
            DispatchQueue.main.async(execute: applyPolicy)
        }
    }
    
    func openMainWindowAndNavigate(to destination: String) {
        print("MenuBarManager: Navigating to \(destination)")

        let aiFeaturesEnabled = UserDefaults.standard.bool(forKey: "enableAIEnhancementFeatures")
        if !aiFeaturesEnabled && (destination == "AI Models" || destination == "Enhancement" || destination == "Text to Speech") {
            print("MenuBarManager: AI features disabled; navigation to \(destination) blocked")
            DispatchQueue.main.async {
                let alert = NSAlert()
                alert.messageText = "AI enhancements are disabled"
                alert.informativeText = "Enable AI enhancement features in Settings before accessing this workspace."
                alert.alertStyle = .informational
                alert.addButton(withTitle: "OK")
                alert.runModal()
            }
            return
        }
        
        DispatchQueue.main.async { [weak self] in
            guard let self = self else { return }
            
            self.applyActivationPolicy()
            
            guard WindowManager.shared.showMainWindow() != nil else {
                print("MenuBarManager: Unable to show main window for navigation")
                return
            }
            
            // Post a notification to navigate to the desired destination
            DispatchQueue.main.asyncAfter(deadline: .now() + 0.1) {
                NotificationCenter.default.post(
                    name: .navigateToDestination,
                    object: nil,
                    userInfo: ["destination": destination]
                )
                print("MenuBarManager: Posted navigation notification for \(destination)")
            }
        }
    }
<<<<<<< HEAD
    
    private func createMainWindow() -> NSWindow {
        print("MenuBarManager: Creating new main window")
        
        // Create the content view with all required environment objects
        let contentView = ContentView()
            .environmentObject(whisperState)
            .environmentObject(hotkeyManager)
            .environmentObject(self)
            .environmentObject(updaterViewModel)
            .environmentObject(enhancementService)
            .environmentObject(aiService)
            .environment(\.modelContext, ModelContext(container))
        
        // Create window using WindowManager
        let hostingView = NSHostingView(rootView: contentView)
        let window = WindowManager.shared.createMainWindow(contentView: hostingView)
        
        // Set window delegate to handle window closing
        let delegate = WindowDelegate { [weak self] in
            self?.mainWindow = nil
        }
        window.delegate = delegate
        
        print("MenuBarManager: Window setup complete")
        
        return window
    }
}

// Window delegate to handle window closing
class WindowDelegate: NSObject, NSWindowDelegate {
    let onClose: () -> Void
    
    init(onClose: @escaping () -> Void) {
        self.onClose = onClose
        super.init()
    }
    
    func windowWillClose(_ notification: Notification) {
        onClose()
    }
=======
>>>>>>> b02a22cb
}<|MERGE_RESOLUTION|>--- conflicted
+++ resolved
@@ -90,35 +90,6 @@
             }
         }
     }
-<<<<<<< HEAD
-    
-    private func createMainWindow() -> NSWindow {
-        print("MenuBarManager: Creating new main window")
-        
-        // Create the content view with all required environment objects
-        let contentView = ContentView()
-            .environmentObject(whisperState)
-            .environmentObject(hotkeyManager)
-            .environmentObject(self)
-            .environmentObject(updaterViewModel)
-            .environmentObject(enhancementService)
-            .environmentObject(aiService)
-            .environment(\.modelContext, ModelContext(container))
-        
-        // Create window using WindowManager
-        let hostingView = NSHostingView(rootView: contentView)
-        let window = WindowManager.shared.createMainWindow(contentView: hostingView)
-        
-        // Set window delegate to handle window closing
-        let delegate = WindowDelegate { [weak self] in
-            self?.mainWindow = nil
-        }
-        window.delegate = delegate
-        
-        print("MenuBarManager: Window setup complete")
-        
-        return window
-    }
 }
 
 // Window delegate to handle window closing
@@ -133,6 +104,4 @@
     func windowWillClose(_ notification: Notification) {
         onClose()
     }
-=======
->>>>>>> b02a22cb
 }