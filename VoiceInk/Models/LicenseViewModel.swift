--- conflicted
+++ resolved
@@ -33,46 +33,14 @@
     }
     
     private func loadLicenseState() {
-<<<<<<< HEAD
         // Always set to licensed for open source version
         licenseState = .licensed
-=======
-        // Check for existing license key
+
+        // Also load existing license key if present for compatibility
         if let licenseKey = userDefaults.licenseKey {
             self.licenseKey = licenseKey
-            
-            // If we have a license key, trust that it's licensed
-            // Skip server validation on startup
-            if userDefaults.activationId != nil || !userDefaults.bool(forKey: "VoiceInkLicenseRequiresActivation") {
-                licenseState = .licensed
-                activationsLimit = userDefaults.activationsLimit
-                return
-            }
+            activationsLimit = userDefaults.activationsLimit
         }
-        
-        // Check if this is first launch
-        let hasLaunchedBefore = userDefaults.bool(forKey: "VoiceInkHasLaunchedBefore")
-        if !hasLaunchedBefore {
-            // First launch - start trial automatically
-            userDefaults.set(true, forKey: "VoiceInkHasLaunchedBefore")
-            startTrial()
-            return
-        }
-        
-        // Only check trial if not licensed and not first launch
-        if let trialStartDate = userDefaults.trialStartDate {
-            let daysSinceTrialStart = Calendar.current.dateComponents([.day], from: trialStartDate, to: Date()).day ?? 0
-            
-            if daysSinceTrialStart >= trialPeriodDays {
-                licenseState = .trialExpired
-            } else {
-                licenseState = .trial(daysRemaining: trialPeriodDays - daysSinceTrialStart)
-            }
-        } else {
-            // No trial has been started yet - start it now
-            startTrial()
-        }
->>>>>>> 96433ddc
     }
     
     var canUseApp: Bool {
