import SwiftUI
import SwiftData
import Sparkle
import AppKit
import OSLog
import AppIntents
import FluidAudio

@main
struct VoiceInkApp: App {
    @NSApplicationDelegateAdaptor(AppDelegate.self) var appDelegate
    let container: ModelContainer
    
    @StateObject private var whisperState: WhisperState
    @StateObject private var hotkeyManager: HotkeyManager
    @StateObject private var updaterViewModel: UpdaterViewModel
    @StateObject private var menuBarManager: MenuBarManager
    @StateObject private var aiService = AIService()
    @StateObject private var enhancementService: AIEnhancementService
    @StateObject private var activeWindowService = ActiveWindowService.shared
    @AppStorage("hasCompletedOnboarding") private var hasCompletedOnboarding = false
    @AppStorage("enableAnnouncements") private var enableAnnouncements = true
    
    // Audio cleanup manager for automatic deletion of old audio files
    private let audioCleanupManager = AudioCleanupManager.shared
    
    // Transcription auto-cleanup service for zero data retention
    private let transcriptionAutoCleanupService = TranscriptionAutoCleanupService.shared
    
    init() {
        // Configure FluidAudio logging subsystem
        AppLogger.defaultSubsystem = "com.tmm22.voicelinkcommunity.parakeet"

        if UserDefaults.standard.object(forKey: "powerModeUIFlag") == nil {
            let hasEnabledPowerModes = PowerModeManager.shared.configurations.contains { $0.isEnabled }
            UserDefaults.standard.set(hasEnabledPowerModes, forKey: "powerModeUIFlag")
        }

        do {
            let schema = Schema([
                Transcription.self
            ])
            
            // Create app-specific Application Support directory URL
            let appSupportURL = FileManager.default.urls(for: .applicationSupportDirectory, in: .userDomainMask)[0]
                .appendingPathComponent("com.tmm22.VoiceLinkCommunity", isDirectory: true)
            
            // Create the directory if it doesn't exist
            try? FileManager.default.createDirectory(at: appSupportURL, withIntermediateDirectories: true)
            
            // Configure SwiftData to use the conventional location
            let storeURL = appSupportURL.appendingPathComponent("default.store")
            let modelConfiguration = ModelConfiguration(schema: schema, url: storeURL)
            
            container = try ModelContainer(for: schema, configurations: [modelConfiguration])
            
            // Print SwiftData storage location
            if let url = container.mainContext.container.configurations.first?.url {
                print("💾 SwiftData storage location: \(url.path)")
            }
            
        } catch {
            fatalError("Failed to create ModelContainer for Transcription: \(error.localizedDescription)")
        }
        
        // Initialize services with proper sharing of instances
        let aiService = AIService()
        _aiService = StateObject(wrappedValue: aiService)
        
        let updaterViewModel = UpdaterViewModel()
        _updaterViewModel = StateObject(wrappedValue: updaterViewModel)
        
        let enhancementService = AIEnhancementService(aiService: aiService, modelContext: container.mainContext)
        _enhancementService = StateObject(wrappedValue: enhancementService)
        if !UserDefaults.standard.bool(forKey: "enableAIEnhancementFeatures") {
            enhancementService.isEnhancementEnabled = false
        }
        
        let whisperState = WhisperState(modelContext: container.mainContext, enhancementService: enhancementService)
        _whisperState = StateObject(wrappedValue: whisperState)
        
        let hotkeyManager = HotkeyManager(whisperState: whisperState)
        _hotkeyManager = StateObject(wrappedValue: hotkeyManager)
        
        let menuBarManager = MenuBarManager()
        _menuBarManager = StateObject(wrappedValue: menuBarManager)
        appDelegate.menuBarManager = menuBarManager
        
        let activeWindowService = ActiveWindowService.shared
        activeWindowService.configure(with: enhancementService)
        activeWindowService.configureWhisperState(whisperState)
        _activeWindowService = StateObject(wrappedValue: activeWindowService)
        
        // Ensure no lingering recording state from previous runs
        Task {
            await whisperState.resetOnLaunch()
        }
        
        AppShortcuts.updateAppShortcutParameters()
    }
    
    var body: some Scene {
        WindowGroup {
            if hasCompletedOnboarding {
                ContentView()
                    .environmentObject(whisperState)
                    .environmentObject(hotkeyManager)
                    .environmentObject(updaterViewModel)
                    .environmentObject(menuBarManager)
                    .environmentObject(aiService)
                    .environmentObject(enhancementService)
                    .modelContainer(container)
                    .onAppear {
                        updaterViewModel.silentlyCheckForUpdates()
                        if enableAnnouncements {
                            AnnouncementsService.shared.start()
                        }
                        
                        // Start the transcription auto-cleanup service (handles immediate and scheduled transcript deletion)
                        transcriptionAutoCleanupService.startMonitoring(modelContext: container.mainContext)
                        
                        // Start the automatic audio cleanup process only if transcript cleanup is not enabled
                        if !UserDefaults.standard.bool(forKey: "IsTranscriptionCleanupEnabled") {
                            audioCleanupManager.startAutomaticCleanup(modelContext: container.mainContext)
                        }
                        
                        // Process any pending open-file request now that the main ContentView is ready.
                        if let pendingURL = appDelegate.pendingOpenFileURL {
                            NotificationCenter.default.post(name: .navigateToDestination, object: nil, userInfo: ["destination": "Transcribe Audio"])
                            DispatchQueue.main.asyncAfter(deadline: .now() + 0.3) {
                                NotificationCenter.default.post(name: .openFileForTranscription, object: nil, userInfo: ["url": pendingURL])
                            }
                            appDelegate.pendingOpenFileURL = nil
                        }
                    }
                    .background(WindowAccessor { window in
                        WindowManager.shared.configureWindow(window)
                    })
                    .onDisappear {
                        AnnouncementsService.shared.stop()
                        whisperState.unloadModel()
                        
                        // Stop the transcription auto-cleanup service
                        transcriptionAutoCleanupService.stopMonitoring()
                        
                        // Stop the automatic audio cleanup process
                        audioCleanupManager.stopAutomaticCleanup()
                    }
            } else {
                OnboardingView(hasCompletedOnboarding: $hasCompletedOnboarding)
                    .environmentObject(hotkeyManager)
                    .environmentObject(whisperState)
                    .environmentObject(aiService)
                    .environmentObject(enhancementService)
                    .frame(minWidth: 880, minHeight: 780)
                    .background(WindowAccessor { window in
<<<<<<< HEAD
                        // Ensure this is called only once or is idempotent
                        if window.title != "VoiceLink Community Onboarding" { // Prevent re-configuration
=======
                        if window.identifier == nil || window.identifier != NSUserInterfaceItemIdentifier("com.prakashjoshipax.voiceink.onboardingWindow") {
>>>>>>> b02a22cb
                            WindowManager.shared.configureOnboardingPanel(window)
                        }
                    })
            }
        }
        .windowStyle(.hiddenTitleBar)
        .commands {
            CommandGroup(replacing: .newItem) { }
            
            CommandGroup(after: .appInfo) {
                CheckForUpdatesView(updaterViewModel: updaterViewModel)
            }
        }
        
        MenuBarExtra {
            MenuBarView()
                .environmentObject(whisperState)
                .environmentObject(hotkeyManager)
                .environmentObject(menuBarManager)
                .environmentObject(updaterViewModel)
                .environmentObject(aiService)
                .environmentObject(enhancementService)
        } label: {
            let image: NSImage = {
                let ratio = $0.size.height / $0.size.width
                $0.size.height = 22
                $0.size.width = 22 / ratio
                return $0
            }(NSImage(named: "menuBarIcon")!)

            Image(nsImage: image)
        }
        .menuBarExtraStyle(.menu)
        
        #if DEBUG
        WindowGroup("Debug") {
            Button("Toggle Menu Bar Only") {
                menuBarManager.isMenuBarOnly.toggle()
            }
        }
        #endif
    }
}

class UpdaterViewModel: ObservableObject {
    @AppStorage("autoUpdateCheck") private var autoUpdateCheck = true
    
    private let updaterController: SPUStandardUpdaterController
    
    @Published var canCheckForUpdates = false
    
    init() {
        updaterController = SPUStandardUpdaterController(startingUpdater: true, updaterDelegate: nil, userDriverDelegate: nil)
        
        // Enable automatic update checking
        updaterController.updater.automaticallyChecksForUpdates = autoUpdateCheck
        updaterController.updater.updateCheckInterval = 24 * 60 * 60
        
        updaterController.updater.publisher(for: \.canCheckForUpdates)
            .assign(to: &$canCheckForUpdates)
    }
    
    func toggleAutoUpdates(_ value: Bool) {
        updaterController.updater.automaticallyChecksForUpdates = value
    }
    
    func checkForUpdates() {
        // This is for manual checks - will show UI
        updaterController.checkForUpdates(nil)
    }
    
    func silentlyCheckForUpdates() {
        // This checks for updates in the background without showing UI unless an update is found
        updaterController.updater.checkForUpdatesInBackground()
    }
}

struct CheckForUpdatesView: View {
    @ObservedObject var updaterViewModel: UpdaterViewModel
    
    var body: some View {
        Button("Check for Updates…", action: updaterViewModel.checkForUpdates)
            .disabled(!updaterViewModel.canCheckForUpdates)
    }
}

struct WindowAccessor: NSViewRepresentable {
    let callback: (NSWindow) -> Void
    
    func makeNSView(context: Context) -> NSView {
        let view = NSView()
        DispatchQueue.main.async {
            if let window = view.window {
                callback(window)
            }
        }
        return view
    }
    
    func updateNSView(_ nsView: NSView, context: Context) {}
}<|MERGE_RESOLUTION|>--- conflicted
+++ resolved
@@ -154,12 +154,7 @@
                     .environmentObject(enhancementService)
                     .frame(minWidth: 880, minHeight: 780)
                     .background(WindowAccessor { window in
-<<<<<<< HEAD
-                        // Ensure this is called only once or is idempotent
-                        if window.title != "VoiceLink Community Onboarding" { // Prevent re-configuration
-=======
                         if window.identifier == nil || window.identifier != NSUserInterfaceItemIdentifier("com.prakashjoshipax.voiceink.onboardingWindow") {
->>>>>>> b02a22cb
                             WindowManager.shared.configureOnboardingPanel(window)
                         }
                     })
