--- conflicted
+++ resolved
@@ -12,23 +12,6 @@
     
     var body: some View {
         VStack {
-<<<<<<< HEAD
-            Group {
-                if skipSetupCheck {
-                    MetricsContent(
-                        transcriptions: Array(transcriptions),
-                        licenseViewModel: licenseViewModel
-                    )
-                } else if isSetupComplete {
-                    MetricsContent(
-                        transcriptions: Array(transcriptions),
-                        licenseViewModel: licenseViewModel
-                    )
-                } else {
-                    MetricsSetupView()
-                }
-            }
-=======
             // Trial Message
             if case .trial(let daysRemaining) = licenseViewModel.licenseState {
                 TrialMessageView(
@@ -62,9 +45,8 @@
 
             MetricsContent(
                 transcriptions: Array(transcriptions),
-                licenseState: licenseViewModel.licenseState
+                licenseViewModel: licenseViewModel
             )
->>>>>>> 804fae7c
         }
         .background(Color(.controlBackgroundColor))
     }
