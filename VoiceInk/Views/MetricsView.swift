--- conflicted
+++ resolved
@@ -8,68 +8,15 @@
     @Query(sort: \Transcription.timestamp) private var transcriptions: [Transcription]
     @EnvironmentObject private var whisperState: WhisperState
     @EnvironmentObject private var hotkeyManager: HotkeyManager
-<<<<<<< HEAD
-    @State private var hasLoadedData = false
-    let skipSetupCheck: Bool
-    
-    init(skipSetupCheck: Bool = false) {
-        self.skipSetupCheck = skipSetupCheck
-    }
-    
+    @StateObject private var licenseViewModel = LicenseViewModel()
+
     var body: some View {
         VStack {
-            // Trial message removed for open source version
-            
-            Group {
-                if skipSetupCheck {
-                    MetricsContent(transcriptions: Array(transcriptions))
-                } else if isSetupComplete {
-                    MetricsContent(transcriptions: Array(transcriptions))
-                } else {
-                    MetricsSetupView()
-                }
-            }
-=======
-    @StateObject private var licenseViewModel = LicenseViewModel()
-    
-    var body: some View {
-        VStack {
-            // Trial Message
-            if case .trial(let daysRemaining) = licenseViewModel.licenseState {
-                TrialMessageView(
-                    message: "You have \(daysRemaining) days left in your trial",
-                    type: daysRemaining <= 2 ? .warning : .info,
-                    onAddLicenseKey: {
-                        // Post notification to navigate to VoiceInk Pro tab
-                        NotificationCenter.default.post(
-                            name: .navigateToDestination,
-                            object: nil,
-                            userInfo: ["destination": "VoiceInk Pro"]
-                        )
-                    }
-                )
-                .padding()
-            } else if case .trialExpired = licenseViewModel.licenseState {
-                TrialMessageView(
-                    message: "Your trial has expired. Upgrade to continue using VoiceInk",
-                    type: .expired,
-                    onAddLicenseKey: {
-                        // Also allow navigation from expired state
-                        NotificationCenter.default.post(
-                            name: .navigateToDestination,
-                            object: nil,
-                            userInfo: ["destination": "VoiceInk Pro"]
-                        )
-                    }
-                )
-                .padding()
-            }
-
+            // No trial messages for open source version
             MetricsContent(
                 transcriptions: Array(transcriptions),
                 licenseState: licenseViewModel.licenseState
             )
->>>>>>> 96433ddc
         }
         .background(Color(.controlBackgroundColor))
     }
