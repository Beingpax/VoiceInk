--- conflicted
+++ resolved
@@ -10,53 +10,26 @@
     @EnvironmentObject private var hotkeyManager: HotkeyManager
     @EnvironmentObject private var whisperState: WhisperState
     @EnvironmentObject private var enhancementService: AIEnhancementService
-<<<<<<< HEAD
-    @StateObject private var deviceManager: AudioDeviceManager
-    @ObservedObject private var mediaController: MediaController
-    @ObservedObject private var playbackController: PlaybackController
-=======
     @StateObject private var deviceManager = AudioDeviceManager.shared
     @ObservedObject private var soundManager = SoundManager.shared
     @ObservedObject private var mediaController = MediaController.shared
     @ObservedObject private var playbackController = PlaybackController.shared
->>>>>>> a762070f
     @AppStorage("hasCompletedOnboarding") private var hasCompletedOnboarding = true
     @AppStorage("autoUpdateCheck") private var autoUpdateCheck = true
     @AppStorage("enableAnnouncements") private var enableAnnouncements = true
-    @AppStorage("enableAIEnhancementFeatures") private var enableAIEnhancementFeatures = false
     @State private var showResetOnboardingAlert = false
     @State private var currentShortcut = KeyboardShortcuts.getShortcut(for: .toggleMiniRecorder)
     @State private var isCustomCancelEnabled = false
-<<<<<<< HEAD
-    
-    // TTS Settings
-    @State private var ttsElevenLabsKey: String = ""
-    @State private var ttsOpenAIKey: String = ""
-    @State private var ttsGoogleKey: String = ""
-    @State private var showTTSElevenLabsKey = false
-    @State private var showTTSOpenAIKey = false
-    @State private var showTTSGoogleKey = false
-    private let keychainManager = KeychainManager()
-
-    init(deviceManager: AudioDeviceManager = .shared,
-         mediaController: MediaController = .shared,
-         playbackController: PlaybackController = .shared) {
-        _deviceManager = StateObject(wrappedValue: deviceManager)
-        _mediaController = ObservedObject(wrappedValue: mediaController)
-        _playbackController = ObservedObject(wrappedValue: playbackController)
-    }
-=======
     @State private var isCustomSoundsExpanded = false
->>>>>>> a762070f
 
     
     var body: some View {
         ScrollView {
-            VStack(spacing: 20) {
-                VoiceInkSection(
+            VStack(spacing: 24) {
+                SettingsSection(
                     icon: "command.circle",
-                    title: "\(AppBrand.communityName) Shortcuts",
-                    subtitle: "Choose how you want to trigger \(AppBrand.communityName)"
+                    title: "VoiceInk Shortcuts",
+                    subtitle: "Choose how you want to trigger VoiceInk"
                 ) {
                     VStack(alignment: .leading, spacing: 18) {
                         hotkeyView(
@@ -98,10 +71,10 @@
                     }
                 }
 
-                VoiceInkSection(
+                SettingsSection(
                     icon: "keyboard.badge.ellipsis",
                     title: "Other App Shortcuts",
-                    subtitle: "Additional shortcuts for \(AppBrand.communityName)"
+                    subtitle: "Additional shortcuts for VoiceInk"
                 ) {
                     VStack(alignment: .leading, spacing: 18) {
                         // Paste Last Transcript (Original)
@@ -206,7 +179,7 @@
                                 
                                 InfoTip(
                                     title: "Middle-Click Toggle",
-                                    message: "Use middle mouse button to toggle \(AppBrand.communityName) recording."
+                                    message: "Use middle mouse button to toggle VoiceInk recording."
                                 )
                             }
 
@@ -240,7 +213,7 @@
                     }
                 }
 
-                VoiceInkSection(
+                SettingsSection(
                     icon: "speaker.wave.2.bubble.left.fill",
                     title: "Audio Feedback",
                     subtitle: "Customize recording sounds and volumes"
@@ -248,48 +221,12 @@
                     AudioFeedbackSettingsView()
                 }
                 
-                VoiceInkSection(
+                SettingsSection(
                     icon: "waveform.badge.mic",
                     title: "Recording Behavior",
                     subtitle: "System audio and clipboard settings"
                 ) {
                     VStack(alignment: .leading, spacing: 12) {
-<<<<<<< HEAD
-=======
-                        HStack {
-                            Toggle(isOn: $soundManager.isEnabled) {
-                                Text("Sound feedback")
-                            }
-                            .toggleStyle(.switch)
-
-                            if soundManager.isEnabled {
-                                Spacer()
-
-                                Button(action: {
-                                    withAnimation(.easeInOut(duration: 0.2)) {
-                                        isCustomSoundsExpanded.toggle()
-                                    }
-                                }) {
-                                    Image(systemName: "chevron.right")
-                                        .font(.system(size: 12, weight: .medium))
-                                        .foregroundColor(.secondary)
-                                        .rotationEffect(.degrees(isCustomSoundsExpanded ? 90 : 0))
-                                        .animation(.easeInOut(duration: 0.2), value: isCustomSoundsExpanded)
-                                }
-                                .buttonStyle(.plain)
-                                .help("Customize recording sounds")
-                            }
-                        }
-
-                        if soundManager.isEnabled && isCustomSoundsExpanded {
-                            CustomSoundSettingsView()
-                                .transition(.opacity.combined(with: .move(edge: .top)))
-                                .padding(.top, 4)
-                        }
-
-                        Divider()
-
->>>>>>> a762070f
                         Toggle(isOn: $mediaController.isSystemMuteEnabled) {
                             Text("Mute system audio during recording")
                         }
@@ -311,31 +248,7 @@
 
                 ExperimentalFeaturesSection()
 
-                // TTS Settings Section
-                if enableAIEnhancementFeatures {
-                    TTSSettingsSection()
-                }
-
-                VoiceInkSection(
-                    icon: "wand.and.stars",
-                    title: "AI Enhancements",
-                    subtitle: "Optional features that rely on external AI providers"
-                ) {
-                    VStack(alignment: .leading, spacing: 12) {
-                        Toggle("Enable AI enhancement features", isOn: $enableAIEnhancementFeatures)
-                            .toggleStyle(.switch)
-                            .onChange(of: enableAIEnhancementFeatures) { _, newValue in
-                                if !newValue {
-                                    enhancementService.isEnhancementEnabled = false
-                                }
-                            }
-
-                        Text("Expose the AI Models and Enhancement workspaces, recorder prompts, and menu bar controls. Requires configuring API credentials before use.")
-                            .settingsDescription()
-                    }
-                }
-
-                VoiceInkSection(
+                SettingsSection(
                     icon: "rectangle.on.rectangle",
                     title: "Recorder Style",
                     subtitle: "Choose your preferred recorder interface"
@@ -353,7 +266,7 @@
                     }
                 }
 
-                VoiceInkSection(
+                SettingsSection(
                     icon: "doc.on.clipboard",
                     title: "Paste Method",
                     subtitle: "Choose how text is pasted"
@@ -370,7 +283,7 @@
                     }
                 }
 
-                VoiceInkSection(
+                SettingsSection(
                     icon: "gear",
                     title: "General",
                     subtitle: "Appearance, startup, and updates"
@@ -415,7 +328,7 @@
                     }
                 }
                 
-                VoiceInkSection(
+                SettingsSection(
                     icon: "lock.shield",
                     title: "Data & Privacy",
                     subtitle: "Control transcript history and storage"
@@ -423,7 +336,7 @@
                     AudioCleanupSettingsView()
                 }
                 
-                VoiceInkSection(
+                SettingsSection(
                     icon: "arrow.up.arrow.down.circle",
                     title: "Data Management",
                     subtitle: "Import or export your settings"
@@ -476,7 +389,6 @@
         .background(Color(NSColor.controlBackgroundColor))
         .onAppear {
             isCustomCancelEnabled = KeyboardShortcuts.getShortcut(for: .cancelRecorder) != nil
-            loadTTSAPIKeys()
         }
         .alert("Reset Onboarding", isPresented: $showResetOnboardingAlert) {
             Button("Cancel", role: .cancel) { }
@@ -488,132 +400,6 @@
             }
         } message: {
             Text("Are you sure you want to reset the onboarding? You'll see the introduction screens again the next time you launch the app.")
-        }
-    }
-    
-    // MARK: - TTS Settings Helper Functions
-    
-    private func loadTTSAPIKeys() {
-        ttsElevenLabsKey = keychainManager.getAPIKey(for: "ElevenLabs") ?? ""
-        ttsOpenAIKey = keychainManager.getAPIKey(for: "OpenAI") ?? ""
-        ttsGoogleKey = keychainManager.getAPIKey(for: "Google") ?? ""
-    }
-    
-    private func saveTTSAPIKey(_ key: String, service: String) {
-        if !key.isEmpty {
-            keychainManager.saveAPIKey(key, for: service)
-        } else {
-            try? keychainManager.deleteAPIKey(for: service)
-        }
-    }
-    
-    @ViewBuilder
-    private func TTSSettingsSection() -> some View {
-        VoiceInkSection(
-            icon: "waveform.circle.fill",
-            title: "Text-to-Speech",
-            subtitle: "Configure TTS providers and audio settings"
-        ) {
-            VStack(alignment: .leading, spacing: 16) {
-                Text("API Keys")
-                    .font(.system(size: 13, weight: .semibold))
-                
-                Text("Your API keys are stored securely in the macOS Keychain.")
-                    .settingsDescription()
-                
-                // ElevenLabs
-                VStack(alignment: .leading, spacing: 8) {
-                    HStack {
-                        Image(systemName: "waveform")
-                            .foregroundColor(.orange)
-                        Text("ElevenLabs")
-                            .font(.system(size: 13, weight: .medium))
-                        Spacer()
-                        Link("Get API Key", destination: URL(string: "https://elevenlabs.io")!)
-                            .font(.caption)
-                    }
-                    
-                    HStack {
-                        if showTTSElevenLabsKey {
-                            TextField("Enter your ElevenLabs API key", text: $ttsElevenLabsKey)
-                                .textFieldStyle(.roundedBorder)
-                        } else {
-                            SecureField("Enter your ElevenLabs API key", text: $ttsElevenLabsKey)
-                                .textFieldStyle(.roundedBorder)
-                        }
-                        
-                        Button(action: { showTTSElevenLabsKey.toggle() }) {
-                            Image(systemName: showTTSElevenLabsKey ? "eye.slash" : "eye")
-                        }
-                        .buttonStyle(.plain)
-                    }
-                    .onChange(of: ttsElevenLabsKey) { _, newValue in
-                        saveTTSAPIKey(newValue, service: "ElevenLabs")
-                    }
-                }
-                
-                // OpenAI
-                VStack(alignment: .leading, spacing: 8) {
-                    HStack {
-                        Image(systemName: "cpu")
-                            .foregroundColor(.green)
-                        Text("OpenAI")
-                            .font(.system(size: 13, weight: .medium))
-                        Spacer()
-                        Link("Get API Key", destination: URL(string: "https://platform.openai.com/api-keys")!)
-                            .font(.caption)
-                    }
-                    
-                    HStack {
-                        if showTTSOpenAIKey {
-                            TextField("Enter your OpenAI API key", text: $ttsOpenAIKey)
-                                .textFieldStyle(.roundedBorder)
-                        } else {
-                            SecureField("Enter your OpenAI API key", text: $ttsOpenAIKey)
-                                .textFieldStyle(.roundedBorder)
-                        }
-                        
-                        Button(action: { showTTSOpenAIKey.toggle() }) {
-                            Image(systemName: showTTSOpenAIKey ? "eye.slash" : "eye")
-                        }
-                        .buttonStyle(.plain)
-                    }
-                    .onChange(of: ttsOpenAIKey) { _, newValue in
-                        saveTTSAPIKey(newValue, service: "OpenAI")
-                    }
-                }
-                
-                // Google Cloud
-                VStack(alignment: .leading, spacing: 8) {
-                    HStack {
-                        Image(systemName: "cloud")
-                            .foregroundColor(.blue)
-                        Text("Google Cloud TTS")
-                            .font(.system(size: 13, weight: .medium))
-                        Spacer()
-                        Link("Get API Key", destination: URL(string: "https://console.cloud.google.com")!)
-                            .font(.caption)
-                    }
-                    
-                    HStack {
-                        if showTTSGoogleKey {
-                            TextField("Enter your Google Cloud API key", text: $ttsGoogleKey)
-                                .textFieldStyle(.roundedBorder)
-                        } else {
-                            SecureField("Enter your Google Cloud API key", text: $ttsGoogleKey)
-                                .textFieldStyle(.roundedBorder)
-                        }
-                        
-                        Button(action: { showTTSGoogleKey.toggle() }) {
-                            Image(systemName: showTTSGoogleKey ? "eye.slash" : "eye")
-                        }
-                        .buttonStyle(.plain)
-                    }
-                    .onChange(of: ttsGoogleKey) { _, newValue in
-                        saveTTSAPIKey(newValue, service: "Google")
-                    }
-                }
-            }
         }
     }
     
@@ -683,6 +469,60 @@
     }
 }
 
+struct SettingsSection<Content: View>: View {
+    let icon: String
+    let title: String
+    let subtitle: String
+    let content: Content
+    var showWarning: Bool = false
+    
+    init(icon: String, title: String, subtitle: String, showWarning: Bool = false, @ViewBuilder content: () -> Content) {
+        self.icon = icon
+        self.title = title
+        self.subtitle = subtitle
+        self.showWarning = showWarning
+        self.content = content()
+    }
+    
+    var body: some View {
+        VStack(alignment: .leading, spacing: 12) {
+            HStack(spacing: 12) {
+                Image(systemName: icon)
+                    .font(.system(size: 20))
+                    .foregroundColor(showWarning ? .red : .accentColor)
+                    .frame(width: 24, height: 24)
+                
+                VStack(alignment: .leading, spacing: 2) {
+                    Text(title)
+                        .font(.headline)
+                    Text(subtitle)
+                        .font(.subheadline)
+                        .foregroundColor(showWarning ? .red : .secondary)
+                }
+                
+                if showWarning {
+                    Spacer()
+                    Image(systemName: "exclamationmark.triangle.fill")
+                        .foregroundColor(.red)
+                        .help("Permission required for VoiceInk to function properly")
+                }
+            }
+            
+            Divider()
+                .padding(.vertical, 4)
+            
+            content
+        }
+        .padding(16)
+        .frame(maxWidth: .infinity, alignment: .leading)
+        .background(CardBackground(isSelected: showWarning, useAccentGradientWhenSelected: true))
+        .overlay(
+            RoundedRectangle(cornerRadius: 12)
+                .stroke(showWarning ? Color.red.opacity(0.5) : Color.clear, lineWidth: 1)
+        )
+    }
+}
+
 // Add this extension for consistent description text styling
 extension Text {
     func settingsDescription() -> some View {
