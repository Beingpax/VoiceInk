--- conflicted
+++ resolved
@@ -171,10 +171,11 @@
     @StateObject private var ttsViewModel = TTSViewModel()
     @State private var selectedView: ViewType = .metrics
     @State private var hoveredView: ViewType?
-<<<<<<< HEAD
     @State private var hasLoadedData = false
     @State private var showingShortcutCheatSheet = false
     @AppStorage("enableAIEnhancementFeatures") private var enableAIEnhancementFeatures = false
+    let appVersion = Bundle.main.infoDictionary?["CFBundleShortVersionString"] as? String ?? "1.0.0"
+    @StateObject private var licenseViewModel = LicenseViewModel()
 
     private var availableViews: [ViewType] {
         ViewType.allCases.filter { viewType in
@@ -192,10 +193,6 @@
         AXIsProcessTrusted() &&
         CGPreflightScreenCaptureAccess()
     }
-=======
-    let appVersion = Bundle.main.infoDictionary?["CFBundleShortVersionString"] as? String ?? "1.0.0"
-    @StateObject private var licenseViewModel = LicenseViewModel()
->>>>>>> 804fae7c
 
     var body: some View {
         NavigationSplitView {
@@ -213,15 +210,11 @@
                 .navigationTitle("")
         }
         .navigationSplitViewStyle(.balanced)
-<<<<<<< HEAD
         .frame(minWidth: 1200, idealWidth: 1440, minHeight: 800, idealHeight: 900)
         .onAppear {
             hasLoadedData = true
             ensureValidSelection()
         }
-=======
-        .frame(minWidth: 940, minHeight: 730)
->>>>>>> 804fae7c
         // inside ContentView body:
         .onReceive(NotificationCenter.default.publisher(for: .navigateToDestination)) { notification in
             #if DEBUG
