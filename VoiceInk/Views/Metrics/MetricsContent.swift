--- conflicted
+++ resolved
@@ -2,7 +2,9 @@
 
 struct MetricsContent: View {
     let transcriptions: [Transcription]
-    let licenseState: LicenseViewModel.LicenseState
+    @ObservedObject var licenseViewModel: LicenseViewModel
+    
+    private var licenseState: LicenseViewModel.LicenseState { licenseViewModel.licenseState }
     
     var body: some View {
         Group {
@@ -37,7 +39,7 @@
                 .foregroundColor(.secondary)
             Text("No Transcriptions Yet")
                 .font(.title3.weight(.semibold))
-            Text("Start your first recording to unlock value insights.")
+            Text("Start your first recording to unlock insight into your workflow.")
                 .foregroundColor(.secondary)
         }
         .frame(maxWidth: .infinity, maxHeight: .infinity)
@@ -60,7 +62,7 @@
                     .font(.system(size: 36, design: .rounded))
                     .foregroundStyle(.white)
                  +
-                 Text(" with VoiceInk")
+                 Text(" with VoiceLink Community")
                     .fontWeight(.bold)
                     .foregroundColor(.white.opacity(0.85))
                 )
@@ -98,23 +100,16 @@
                 icon: "mic.fill",
                 title: "Sessions Recorded",
                 value: "\(transcriptions.count)",
-                detail: "VoiceInk sessions completed",
+                detail: "VoiceLink Community sessions completed",
                 color: .purple
             )
             
             MetricCard(
-<<<<<<< HEAD
-                title: "VoiceLink Community Sessions",
-                value: "\(transcriptions.count)",
-                icon: "mic.circle.fill",
-                color: .green
-=======
                 icon: "text.alignleft",
                 title: "Words Dictated",
                 value: Formatters.formattedNumber(totalWordsTranscribed),
-                detail: "words generated",
+                detail: "words generated across your sessions",
                 color: Color(nsColor: .controlAccentColor)
->>>>>>> c4c6c79b
             )
             
             MetricCard(
@@ -123,7 +118,7 @@
                 value: averageWordsPerMinute > 0
                     ? String(format: "%.1f", averageWordsPerMinute)
                     : "–",
-                detail: "VoiceInk vs. typing by hand",
+                detail: "VoiceLink vs. typing by hand",
                 color: .yellow
             )
             
@@ -131,48 +126,12 @@
                 icon: "keyboard.fill",
                 title: "Keystrokes Saved",
                 value: Formatters.formattedNumber(totalKeystrokesSaved),
-                detail: "fewer keystrokes",
+                detail: "estimated fewer keystrokes typed",
                 color: .orange
             )
         }
     }
     
-<<<<<<< HEAD
-    private var voiceInkTrendChart: some View {
-        VStack(alignment: .leading, spacing: 10) {
-            Text("30-Day VoiceLink Community Trend")
-                .font(.headline)
-            
-            Chart {
-                ForEach(dailyTranscriptionCounts, id: \.date) { item in
-                    LineMark(
-                        x: .value("Date", item.date),
-                        y: .value("Sessions", item.count)
-                    )
-                    .interpolationMethod(.catmullRom)
-                    
-                    AreaMark(
-                        x: .value("Date", item.date),
-                        y: .value("Sessions", item.count)
-                    )
-                    .foregroundStyle(LinearGradient(colors: [.blue.opacity(0.3), .blue.opacity(0.1)], startPoint: .top, endPoint: .bottom))
-                    .interpolationMethod(.catmullRom)
-                }
-            }
-            .chartXAxis {
-                AxisMarks(values: .stride(by: .day, count: 7)) { _ in
-                    AxisGridLine()
-                    AxisTick()
-                    AxisValueLabel(format: .dateTime.day().month(), centered: true)
-                }
-            }
-            .chartYAxis {
-                AxisMarks { value in
-                    AxisGridLine()
-                    AxisTick()
-                    AxisValueLabel()
-                }
-=======
     private var footerActionsView: some View {
         HStack(spacing: 12) {
             CopySystemInfoButton()
@@ -187,7 +146,6 @@
             HStack(spacing: 8) {
                 Image(systemName: "exclamationmark.bubble.fill")
                 Text("Feedback or Issues?")
->>>>>>> c4c6c79b
             }
             .font(.system(size: 13, weight: .medium))
             .padding(.horizontal, 12)
@@ -198,18 +156,21 @@
     }
     
     private var formattedTimeSaved: String {
-        let formatted = Formatters.formattedDuration(timeSaved, style: .full, fallback: "Time savings coming soon")
-        return formatted
+        Formatters.formattedDuration(timeSaved, style: .full, fallback: "Time savings on the way")
     }
     
     private var heroSubtitle: String {
         guard !transcriptions.isEmpty else {
-            return "Your VoiceInk journey starts with your first recording."
+            return "Your VoiceLink Community journey starts with your first recording."
         }
         
         let wordsText = Formatters.formattedNumber(totalWordsTranscribed)
         let sessionCount = transcriptions.count
         let sessionText = sessionCount == 1 ? "session" : "sessions"
+        
+        if let firstDate = firstTranscriptionDateText {
+            return "Dictated \(wordsText) words across \(sessionCount) \(sessionText) since \(firstDate)."
+        }
         
         return "Dictated \(wordsText) words across \(sessionCount) \(sessionText)."
     }
@@ -283,7 +244,7 @@
     }()
     
     static func formattedNumber(_ value: Int) -> String {
-        return numberFormatter.string(from: NSNumber(value: value)) ?? "\(value)"
+        numberFormatter.string(from: NSNumber(value: value)) ?? "\(value)"
     }
     
     static func formattedDuration(_ interval: TimeInterval, style: DateComponentsFormatter.UnitsStyle, fallback: String = "–") -> String {
