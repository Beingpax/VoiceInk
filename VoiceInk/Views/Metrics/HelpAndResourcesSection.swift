--- conflicted
+++ resolved
@@ -9,27 +9,21 @@
 
             VStack(alignment: .leading, spacing: 10) {
                 resourceLink(
-                    icon: "book.fill",
-                    title: "Community Documentation",
-                    url: "https://github.com/tmm22/VoiceInk/wiki"
+                    icon: "sparkles",
+                    title: "Recommended Models",
+                    url: "https://tryvoiceink.com/recommended-models"
                 )
 
                 resourceLink(
-                    icon: "exclamationmark.bubble.fill",
-                    title: "Report an Issue",
-                    url: "https://github.com/tmm22/VoiceInk/issues"
+                    icon: "video.fill",
+                    title: "YouTube Videos & Guides",
+                    url: "https://www.youtube.com/@tryvoiceink/videos"
                 )
 
                 resourceLink(
-<<<<<<< HEAD
-                    icon: "bubble.left.and.bubble.right.fill",
-                    title: "Join the Discord",
-                    url: "https://discord.gg/xryDy57nYD"
-=======
                     icon: "book.fill",
                     title: "Documentation",
                     url: "https://tryvoiceink.com/docs"
->>>>>>> 804fae7c
                 )
             }
         }
