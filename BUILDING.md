# Building VoiceLink Community

This guide provides detailed instructions for building VoiceLink Community from source. The fork bundles the default Whisper and Parakeet models, so a fresh build is ready to transcribe offline immediately.

## Prerequisites

Before you begin, ensure you have:
- macOS 14.0 or later
- Xcode (latest version recommended)
- Swift (latest version recommended)
- Git (for cloning repositories)

<<<<<<< HEAD
## Preload default models (optional but recommended)

Release builds bundle the preferred Whisper binaries. If you are building locally, run:

```bash
./scripts/download-models.sh
```

This script downloads `ggml-base.en.bin` and the quantized large turbo model into `VoiceInk/Resources/Models` so the first launch works offline.

## Building whisper.cpp Framework
=======
## Quick Start with Makefile (Recommended)

The easiest way to build VoiceInk is using the included Makefile, which automates the entire build process including building and linking the whisper framework.

### Simple Build Commands

```bash
# Clone the repository
git clone https://github.com/Beingpax/VoiceInk.git
cd VoiceInk

# Build everything (recommended for first-time setup)
make all

# Or for development (build and run)
make dev
```

### Available Makefile Commands

- `make check` or `make healthcheck` - Verify all required tools are installed
- `make whisper` - Clone and build whisper.cpp XCFramework automatically
- `make setup` - Prepare the whisper framework for linking
- `make build` - Build the VoiceInk Xcode project
- `make run` - Launch the built VoiceInk app
- `make dev` - Build and run (ideal for development workflow)
- `make all` - Complete build process (default)
- `make clean` - Remove build artifacts and dependencies
- `make help` - Show all available commands

### How the Makefile Helps

The Makefile automatically:
1. **Manages Dependencies**: Creates a dedicated `~/VoiceInk-Dependencies` directory for all external frameworks
2. **Builds Whisper Framework**: Clones whisper.cpp and builds the XCFramework with the correct configuration
3. **Handles Framework Linking**: Sets up the whisper.xcframework in the proper location for Xcode to find
4. **Verifies Prerequisites**: Checks that git, xcodebuild, and swift are installed before building
5. **Streamlines Development**: Provides convenient shortcuts for common development tasks

This approach ensures consistent builds across different machines and eliminates manual framework setup errors.

---

## Manual Build Process (Alternative)

If you prefer to build manually or need more control over the build process, follow these steps:

### Building whisper.cpp Framework
>>>>>>> b02a22cb

VoiceLink Community relies on [whisper.cpp](https://github.com/ggerganov/whisper.cpp) for on-device transcription. If you have not built the XCFramework yet:

```bash
git clone https://github.com/ggerganov/whisper.cpp.git
cd whisper.cpp
./build-xcframework.sh
```

<<<<<<< HEAD
Drop `build-apple/whisper.xcframework` into the Xcode project (or update the existing reference) before building.

## Building VoiceLink Community
=======
### Building VoiceInk
>>>>>>> b02a22cb

1. Clone the VoiceLink Community repository:
```bash
git clone https://github.com/tmm22/VoiceInk.git
cd VoiceInk
```

2. Add the whisper.xcframework to your project:
   - Drag and drop `../whisper.cpp/build-apple/whisper.xcframework` into the project navigator, or
   - Add it manually in the "Frameworks, Libraries, and Embedded Content" section of project settings

3. Build and Run
   - Build the project using Cmd+B or Product > Build
   - Run the project using Cmd+R or Product > Run

## Development Setup

1. **Xcode Configuration**
   - Ensure you have the latest Xcode version
   - Install any required Xcode Command Line Tools

2. **Dependencies**
   - The project uses [whisper.cpp](https://github.com/ggerganov/whisper.cpp) for transcription
   - Ensure the whisper.xcframework is properly linked in your Xcode project
   - Test the whisper.cpp installation independently before proceeding

3. **Building for Development**
   - Use the Debug configuration for development
   - Enable relevant debugging options in Xcode

4. **Testing**
   - Run the test suite before making changes
   - Ensure all tests pass after your modifications

## Troubleshooting

If you encounter any build issues:
1. Clean the build folder (Cmd+Shift+K)
2. Clean the build cache (Cmd+Shift+K twice)
3. Check Xcode and macOS versions
4. Verify all dependencies are properly installed
5. Make sure whisper.xcframework is properly built and linked

For more help, please check the [issues](https://github.com/tmm22/VoiceInk/issues) section or create a new issue. <|MERGE_RESOLUTION|>--- conflicted
+++ resolved
@@ -1,6 +1,6 @@
-# Building VoiceLink Community
+# Building VoiceInk
 
-This guide provides detailed instructions for building VoiceLink Community from source. The fork bundles the default Whisper and Parakeet models, so a fresh build is ready to transcribe offline immediately.
+This guide provides detailed instructions for building VoiceInk from source.
 
 ## Prerequisites
 
@@ -10,19 +10,6 @@
 - Swift (latest version recommended)
 - Git (for cloning repositories)
 
-<<<<<<< HEAD
-## Preload default models (optional but recommended)
-
-Release builds bundle the preferred Whisper binaries. If you are building locally, run:
-
-```bash
-./scripts/download-models.sh
-```
-
-This script downloads `ggml-base.en.bin` and the quantized large turbo model into `VoiceInk/Resources/Models` so the first launch works offline.
-
-## Building whisper.cpp Framework
-=======
 ## Quick Start with Makefile (Recommended)
 
 The easiest way to build VoiceInk is using the included Makefile, which automates the entire build process including building and linking the whisper framework.
@@ -71,27 +58,20 @@
 If you prefer to build manually or need more control over the build process, follow these steps:
 
 ### Building whisper.cpp Framework
->>>>>>> b02a22cb
 
-VoiceLink Community relies on [whisper.cpp](https://github.com/ggerganov/whisper.cpp) for on-device transcription. If you have not built the XCFramework yet:
-
+1. Clone and build whisper.cpp:
 ```bash
 git clone https://github.com/ggerganov/whisper.cpp.git
 cd whisper.cpp
 ./build-xcframework.sh
 ```
+This will create the XCFramework at `build-apple/whisper.xcframework`.
 
-<<<<<<< HEAD
-Drop `build-apple/whisper.xcframework` into the Xcode project (or update the existing reference) before building.
+### Building VoiceInk
 
-## Building VoiceLink Community
-=======
-### Building VoiceInk
->>>>>>> b02a22cb
-
-1. Clone the VoiceLink Community repository:
+1. Clone the VoiceInk repository:
 ```bash
-git clone https://github.com/tmm22/VoiceInk.git
+git clone https://github.com/Beingpax/VoiceInk.git
 cd VoiceInk
 ```
 
@@ -131,4 +111,4 @@
 4. Verify all dependencies are properly installed
 5. Make sure whisper.xcframework is properly built and linked
 
-For more help, please check the [issues](https://github.com/tmm22/VoiceInk/issues) section or create a new issue. +For more help, please check the [issues](https://github.com/Beingpax/VoiceInk/issues) section or create a new issue. 